--- conflicted
+++ resolved
@@ -5,14 +5,8 @@
 import uuid
 from pathlib import Path
 
-<<<<<<< HEAD
-from assembly_calculus.assemblies import Assembly
-from assembly_calculus.brain import Area, Stimulus, BrainRecipe, bake, Connectome
-from assembly_calculus.utils import Logger, protecc_ram
-=======
 from assembly_calculus import Area, Stimulus, BrainRecipe, bake, Connectome, Assembly
 from assembly_calculus.utils import protecc_ram, Logger
->>>>>>> 03e0bb97
 
 import matplotlib.pyplot as plt
 
@@ -33,15 +27,15 @@
 AREA_SIZE = 1000
 
 TESTS = (
-	(1, (1, 3, 5, 10, 25, 100, 250)),
-	(3, (1, 3, 5, 10, 25, 100, 250)),
-	(5, (1, 3, 5, 10, 25, 100, 250)),
-	(10, (1, 3, 5, 10, 25, 100, 250)),
-	(25, (1, 3, 5, 10, 25, 50, 100, 250)),
-	(50, (1, 3, 5, 10, 25, 50, 100, 250)),
-	(100, (1, 3, 5, 10, 25, 50, 100, 250)),
-	(250, (1, 3, 5, 10, 25, 50, 100, 250)),
-	(500, (1, 3, 5, 10, 25, 50, 100, 250)),
+    (1, (1, 3, 5, 10, 25, 100, 250)),
+    (3, (1, 3, 5, 10, 25, 100, 250)),
+    (5, (1, 3, 5, 10, 25, 100, 250)),
+    (10, (1, 3, 5, 10, 25, 100, 250)),
+    (25, (1, 3, 5, 10, 25, 50, 100, 250)),
+    (50, (1, 3, 5, 10, 25, 50, 100, 250)),
+    (100, (1, 3, 5, 10, 25, 50, 100, 250)),
+    (250, (1, 3, 5, 10, 25, 50, 100, 250)),
+    (500, (1, 3, 5, 10, 25, 50, 100, 250)),
 )
 
 """
@@ -53,18 +47,18 @@
 # Save test information
 base_path = Path(os.path.dirname(__file__)).resolve() / 'artifacts'
 if not base_path.is_dir():
-	base_path.mkdir()
+    base_path.mkdir()
 base_path = base_path / f'{uid}'
 base_path.mkdir()
 
 with open(base_path / 'parameters.txt', 'w') as f:
-	f.write(json.dumps({
-		'AVERAGING_SIZE': AVERAGING_SIZE,
-		'STIMULUS_SIZE': STIMULUS_SIZE,
-		'AREA_SIZE': AREA_SIZE
-	}))
+    f.write(json.dumps({
+        'AVERAGING_SIZE': AVERAGING_SIZE,
+        'STIMULUS_SIZE': STIMULUS_SIZE,
+        'AREA_SIZE': AREA_SIZE
+    }))
 with open(base_path / 'tests.txt', 'w') as f:
-	f.write(json.dumps(TESTS, indent=4))
+    f.write(json.dumps(TESTS, indent=4))
 
 # Redirect console to logfile
 Logger(base_path / 'log').__enter__()
@@ -99,71 +93,6 @@
 print(f"Writing simulation to {base_path}")
 begin_time = time.time()
 for merge_stabilization, repeats in TESTS:
-<<<<<<< HEAD
-	recipe = BrainRecipe(area1, area2, area3, area4, stimulus, assembly1, assembly2)
-	# Define assembly out of recipe,
-	# that way merge can done manually!
-	assembly3 = (assembly1 + assembly2) >> area3
-
-	# Define brain "active" recipe
-	with recipe:
-		# Manual merge process by interleaved projects
-		for _ in range(merge_stabilization):
-			assembly1 >> area3
-			assembly2 >> area3
-
-	# Dictionary for storing results
-	overlap_per_repeat = {}
-	for t in repeats:
-		print(f"Beginning simulation with merge_stabilization={merge_stabilization}, t={t}:", flush=True)
-
-		# Averaging loop
-		values = []
-		specific_sim_start = time.time()
-		for _ in range(AVERAGING_SIZE):
-			# Create brain from recipe
-			with bake(recipe, 0.1, Connectome, train_repeat=t, effective_repeat=3) as brain:
-				def overlap(A, B):
-					assert len(A) == len(B)
-					return len(set(A) & set(B)) / len(A)
-
-
-				# Project assembly for the first time
-				(assembly1 + assembly2) >> area3
-				# Store winners
-				first_winners = area3.winners
-
-				# Project assembly for the second time
-				(assembly1 + assembly2) >> area3
-				# Store winners
-				second_winners = area3.winners
-
-				# Compute the overlap between first and second projection winners
-				values.append(overlap(first_winners, second_winners) * 100)
-
-			# TODO: Is this necessary? if so, write why, o/w delete it.
-			# Response: Yes, helps my computer deal with the RAM usage
-			gc.collect()
-
-		# Compute average overlap
-		overlap_value = sum(values) / len(values)
-		overlap_per_repeat[t] = overlap_value
-
-		print(f"\tOverlap: {overlap_value}%")
-		print(f"\tCurrent simulation took {time.time() - specific_sim_start}s")
-		print(f"\tElapsed time: {time.time() - begin_time}s", flush=True)
-
-	# Add current observations to graph
-	x, y = zip(*overlap_per_repeat.items())
-	ax.plot(x, y, label=f"{merge_stabilization} MS")
-
-	# Present graph
-	lgd = fig.legend(loc='lower right')
-
-	# Save graph to file
-	fig.savefig(base_path / 'graph.pdf')
-	lgd.remove()
-=======
     recipe = BrainRecipe(area1, area2, area3, area4, stimulus, assembly1, assembly2)
     # Define assembly out of recipe,
     # that way merge can done manually!
@@ -228,7 +157,6 @@
     # Save graph to file
     fig.savefig(base_path / 'graph.pdf')
     lgd.remove()
->>>>>>> 03e0bb97
 
 end_time = time.time()
 print(f"Simulation took {end_time - begin_time}s", flush=True)