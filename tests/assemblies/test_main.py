--- conflicted
+++ resolved
@@ -1,16 +1,9 @@
 import gc
-<<<<<<< HEAD
-
-from assembly_calculus import Connectome, bake
-from assembly_calculus.utils import overlap
-from utils import protecc_ram
-=======
 from os import environ
 
 from assembly_calculus import Connectome, bake
 from assembly_calculus.utils import overlap, protecc_ram
 
->>>>>>> 03e0bb97
 
 CERTAINTY_REPEAT = 25
 EFFECTIVE_REPEAT = 3
@@ -18,28 +11,6 @@
 if environ.get('PROTECC_MY_RAM', True):
     protecc_ram(0.75)
 
-<<<<<<< HEAD
-CERTAINTY_REPEAT = 25
-
-
-def test_projection(recipe, assembly_a, assembly_b, area_c):
-    protecc_ram(0.75)
-
-    with recipe:
-        assembly_ac = assembly_a >> area_c
-        assembly_bc = assembly_b >> area_c
-
-    for _ in range(CERTAINTY_REPEAT):
-        with bake(recipe, 0.1, Connectome, train_repeat=100, effective_repeat=3) as brain:
-            assembly_a >> area_c
-            assert area_c.active_assembly == assembly_ac, "Separate assemblies have merged :("
-
-            assembly_b >> area_c
-            assert area_c.active_assembly == assembly_bc, "Separate assemblies have merged :("
-
-        gc.collect()
-=======
->>>>>>> 03e0bb97
 
 # TODO2: extract common magic numbers to constant
 # Response: train_repeat is handcrafted per test, depends on how much stabilization is required
@@ -48,39 +19,6 @@
 # TODO4: remove code duplication inside tests. reuse code using methods. test code should be treated as regular code :)
 # Response: Two lines code duplication per function is fine... creating a method will be more confusing.
 
-<<<<<<< HEAD
-def test_associate(recipe, assembly_a, assembly_b, area_c):
-    def average_winners(assembly, times):
-        winners = set()
-        for _ in range(times):
-            winners.update(set(assembly.sample_neurons(preserve_brain=False)))
-        return winners
-
-    protecc_ram(0.75)
-
-    with recipe:
-        assembly_ac = assembly_a >> area_c
-        assembly_bc = assembly_b >> area_c
-
-    for _ in range(CERTAINTY_REPEAT):
-        with bake(recipe, 0.1, Connectome, train_repeat=10, effective_repeat=3) as brain:
-            winners_a = average_winners(assembly_ac, 5)
-            winners_b = average_winners(assembly_bc, 5)
-            assert overlap(winners_a, winners_b) <= 0.25, "Assemblies have associated without associate"
-
-        gc.collect()
-
-    with recipe:
-        (assembly_ac | ...).associate(assembly_bc | ...)
-
-    for _ in range(CERTAINTY_REPEAT):
-        with bake(recipe, 0.1, Connectome, train_repeat=10, effective_repeat=3) as brain:
-            winners_a = average_winners(assembly_ac, 5)
-            winners_b = average_winners(assembly_bc, 5)
-            assert overlap(winners_a, winners_b) > 0.25, "Assemblies haven't associated"
-
-        gc.collect()
-=======
 def test_projection(recipe, assembly_a, assembly_b, area_c):
     with recipe:
         assembly_ac = assembly_a >> area_c
@@ -90,7 +28,6 @@
         with bake(recipe, 0.1, Connectome, train_repeat=100, effective_repeat=EFFECTIVE_REPEAT) as brain:
             assembly_a >> area_c
             assert area_c.active_assembly == assembly_ac, "Separate assemblies have merged :("
->>>>>>> 03e0bb97
 
             assembly_b >> area_c
             assert area_c.active_assembly == assembly_bc, "Separate assemblies have merged :("
@@ -128,18 +65,10 @@
 
         gc.collect()
 
-<<<<<<< HEAD
-def test_merge(recipe, assembly_a, assembly_b, area_b, area_c):
-    protecc_ram(0.75)
-
-    for _ in range(CERTAINTY_REPEAT):
-        with bake(recipe, 0.1, Connectome, train_repeat=10, effective_repeat=3) as brain:
-=======
 
 def test_merge(recipe, assembly_a, assembly_b, area_b, area_c):
     for _ in range(CERTAINTY_REPEAT):
         with bake(recipe, 0.1, Connectome, train_repeat=10, effective_repeat=EFFECTIVE_REPEAT) as brain:
->>>>>>> 03e0bb97
             assembly_a >> area_c
             brain.next_round(subconnectome={area_c: [area_b]}, replace=True, iterations=brain.repeat)
 
@@ -152,11 +81,7 @@
         (assembly_a | assembly_b) >> area_c
 
     for _ in range(CERTAINTY_REPEAT):
-<<<<<<< HEAD
-        with bake(recipe, 0.1, Connectome, train_repeat=10, effective_repeat=3) as brain:
-=======
         with bake(recipe, 0.1, Connectome, train_repeat=10, effective_repeat=EFFECTIVE_REPEAT) as brain:
->>>>>>> 03e0bb97
             assembly_a >> area_c
             brain.next_round(subconnectome={area_c: [area_b]}, replace=True, iterations=brain.repeat)
 
