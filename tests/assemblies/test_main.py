--- conflicted
+++ resolved
@@ -35,8 +35,6 @@
         gc.collect()
 
 
-<<<<<<< HEAD
-=======
 def test_associate():
     protecc_ram(0.75)
 
@@ -67,5 +65,4 @@
             new_winners = assembly_b.representative_neuron(brain=brain)
             assert old_winners != new_winners, "the associated assembly is unaffected :("
 
-        gc.collect()
->>>>>>> 8c9b6d57
+        gc.collect()