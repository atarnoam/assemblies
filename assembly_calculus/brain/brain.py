from __future__ import annotations

from collections import defaultdict
from typing import Dict, Set, TYPE_CHECKING, List, Optional, Union, Type
from contextlib import contextmanager

from assembly_calculus.brain.brain_recipe import BrainRecipe
<<<<<<< HEAD
from assembly_calculus.brain.components import BrainPart, Stimulus, Area
from assembly_calculus.brain.connectome.abstract_connectome import AbstractConnectome
=======
from assembly_calculus.brain.components import BrainPart, Stimulus, Area, OutputArea
from assembly_calculus.brain.connectome.abc_connectome import ABCConnectome
>>>>>>> 20035e85
from assembly_calculus.utils import UniquelyIdentifiable


if TYPE_CHECKING:
	from assembly_calculus.assemblies import Assembly


class Brain(UniquelyIdentifiable):
<<<<<<< HEAD
    """
    Represents a simulated brain, with it's connectome which holds the areas, stimuli, and all the synapse weights.
    The brain updates by selecting a subgraph of stimuli and areas, and activating only those connections.
    The brain object works with a general connectome, which export an unified api for how the connections between the
    parts of the brain should be used. In case of need, one should extend the connectome API as he would like to make
    the implementation of the brain easier/better. Note that the brain implementation shouldn't depends on the
    underlying implementation of the connectome.

    Attributes:
        connectome: The full connectome of the brain, hold all the connections between the brain parts.
        active_connectome: The current active subconnectome of the brain. Gives a nice way of supporting inhibit, disinhibit.

    """

    def __init__(self, connectome: AbstractConnectome, recipe: BrainRecipe = None, repeat: int = 1):
        # TODO: complete self.repeat's documentation
        '''
        :param connectome: the brain's connectome object, holding the areas, stimuli and the synapse weights.
        :param recipe: a BrainRecipe object describing a brain to be baked.
        :param repeat: ????
        '''
        super(Brain, self).__init__()
        self.repeat = repeat
        self.recipe = recipe or BrainRecipe()
        self.connectome: AbstractConnectome = connectome
        self.active_connectome: Dict[BrainPart, Set[BrainPart]] = defaultdict(lambda: set())
        self.ctx_stack: List[Dict[Union[BrainPart, Assembly], Optional[Brain]]] = []

        for area in self.recipe.areas:
            self.add_area(area)

        for stimulus in self.recipe.stimuli:
            self.add_stimulus(stimulus)


    # TODO 6: this function is confusing: it depends on `replace` state, behaves differently if `subconnectome` is None or not,
    # TODO 6: performs a merge operation between `active_connectome` and `subconnectome`, and returns an undefined value.
    # TODO 6: please make it clearer and simplify the logic
    def next_round(self, subconnectome: Dict[BrainPart, Set[BrainPart]] = None, replace: bool = True, iterations: int = 1):
        if replace:
            _active_connectome = subconnectome
        else:
            _active_connectome = self.active_connectome.copy()
            # it is necessary to merge item-item
            for source, destinations in subconnectome.items():
                for dest in destinations:
                    _active_connectome[source].add(dest)

        for _ in range(iterations):
            self.connectome.fire(_active_connectome)

    def add_area(self, area: Area):
        self.recipe.append(area)
        self.connectome.add_area(area)
        self.enable(area, area)

    def add_stimulus(self, stimulus: Stimulus):
        self.recipe.append(stimulus)
        self.connectome.add_stimulus(stimulus)

    def enable(self, source: BrainPart, dest: BrainPart = None):
        """
        # TODO: "inhibit" means to disable connections
        Inhibit connection between two brain parts (i.e. activate it).
        If dest is None then all connections from the source are inhibited.
        :param source: The source brain part of the connection.
        :param dest: The destination brain part of the connection.
        """
        if dest is not None:
            self.active_connectome[source].add(dest)
            return
        for sink in self.connectome.areas + self.connectome.stimuli:
            self.enable(source, sink)

    def disable(self, source: BrainPart, dest: BrainPart = None):
        """
        Disinhibit connection between two brain parts (i.e. deactivate it).
        If dest is None then all connections from the source are disinhibited.
        :param source: The source brain part of the connection.
        :param dest: The destination brain part of the connection.
        """
        if dest is not None:
            self.active_connectome[source].discard(dest)
            return
        for sink in self.connectome.areas:
            self.disable(source, sink)

    @property
    def winners(self):
        return self.connectome.winners

    @property
    def support(self):
        # TODO: Implement
        # Response: Performance/API
        return None

    @contextmanager
    def temporary_plasticity(self, mode: bool):
        original_plasticity: bool = self.connectome.plasticity
        self.connectome.plasticity = mode
        yield self
        self.connectome.plasticity = original_plasticity

    @contextmanager
    def freeze(self, freeze: bool = True):
        if not freeze:
            yield self
            return

        original_winners = {area: self.winners[area].copy() for area in self.recipe.areas}
        with self.temporary_plasticity(mode=False):
            yield self
        for area in self.recipe.areas:
            self.winners[area] = original_winners[area]

    def __enter__(self):
        current_ctx_stack: Dict[Union[BrainPart, Assembly], Optional[Brain]] = {}

        for area in self.recipe.areas:
            if 'brain' in area.bound_params:
                current_ctx_stack[area] = area.bound_params['brain']
            area.bind(brain=self)

        for assembly in self.recipe.assemblies:
            if 'brain' in assembly.bound_params:
                current_ctx_stack[assembly] = assembly.bound_params['brain']
            assembly.bind(brain=self)

        self.ctx_stack.append(current_ctx_stack)
        return self

    def __exit__(self, exc_type, exc_val, exc_tb):
        current_ctx_stack: Dict[Union[BrainPart, Assembly], Optional[Brain]] = self.ctx_stack.pop()

        for area in self.recipe.areas:
            area.unbind('brain')
            if area in current_ctx_stack:
                area.bind(brain=current_ctx_stack[area])

        for assembly in self.recipe.assemblies:
            assembly.unbind('brain')
            if assembly in current_ctx_stack:
                assembly.bind(brain=current_ctx_stack[assembly])
=======
	"""
	Represents a simulated brain, with it's connectome which holds the areas, stimuli, and all the synapse weights.
	The brain updates by selecting a subgraph of stimuli and areas, and activating only those connections.
	The brain object works with a general connectome, which export an unified api for how the connections between the
	parts of the brain should be used. In case of need, one should extend the connectome API as he would like to make
	the implementation of the brain easier/better. Note that the brain implementation shouldn't depends on the
	underlying implementation of the connectome.

	Attributes:
		connectome: The full connectome of the brain, hold all the connections between the brain parts.
		active_connectome: The current active subconnectome of the brain. Gives a nice way of supporting inhibit, disinhibit.

	"""

	def __init__(self, connectome: ABCConnectome, recipe: BrainRecipe = None, repeat: int = 1):
		# TODO: document __init__ parameters
		# Response: TM Team
		super(Brain, self).__init__()
		self.repeat = repeat
		self.recipe = recipe or BrainRecipe()
		self.connectome: ABCConnectome = connectome
		self.active_connectome: Dict[BrainPart, Set[BrainPart]] = defaultdict(lambda: set())
		self.ctx_stack: List[Dict[Union[BrainPart, Assembly], Optional[Brain]]] = []

		for area in self.recipe.areas:
			self.add_area(area)

		for stimulus in self.recipe.stimuli:
			self.add_stimulus(stimulus)

	# TODO: make uniform use of type hints (if exists in some functions, add to all functions)
	# TODO 2: `subconnectome` is never passed as None, is this option relevant?
	# TODO 6: this function is confusing: it depends on `replace` state, behaves differently if `subconnectome` is None or not,
	# TODO 6: performs a merge operation between `active_connectome` and `subconnectome`, and returns an undefined value.
	# TODO 6: please make it clearer and simplify the logic
	# TODO 7: change replace to flag
	def next_round(self, subconnectome=None, replace=True, iterations=1,
	               override_winners: Dict[Area, List[int]] = None, enable_plasticity: bool = True):
		# TODO 3: make next statement clearer
		if replace or subconnectome is None:
			_active_connectome = subconnectome or self.active_connectome
		else:
			_active_connectome = self.active_connectome.copy()
			_active_connectome.update(subconnectome)

		result = None
		for _ in range(iterations):
			self.connectome.project(_active_connectome, override_winners=override_winners,
			                        enable_plasticity=enable_plasticity)
		# TODO 5: `project` in `Connectome` class has no `return` - what is expected to be returned here?
		return result

	def add_area(self, area: Area):
		self.recipe.append(area)
		self.connectome.add_area(area)
		self.enable(area, area)

	def add_stimulus(self, stimulus: Stimulus):
		self.recipe.append(stimulus)
		self.connectome.add_stimulus(stimulus)

	def enable(self, source: BrainPart, dest: BrainPart = None):
		"""
		# TODO: "inhibit" means to disable connections
		Inhibit connection between two brain parts (i.e. activate it).
		If dest is None then all connections from the source are inhibited.
		:param source: The source brain part of the connection.
		:param dest: The destination brain part of the connection.
		"""
		if dest is not None:
			self.active_connectome[source].add(dest)
			return
		for sink in self.connectome.areas + self.connectome.stimuli:
			self.enable(source, sink)

	def disable(self, source: BrainPart, dest: BrainPart = None):
		"""
		Disinhibit connection between two brain parts (i.e. deactivate it).
		If dest is None then all connections from the source are disinhibited.
		:param source: The source brain part of the connection.
		:param dest: The destination brain part of the connection.
		"""
		if dest is not None:
			self.active_connectome[source].discard(dest)
			return
		for sink in self.connectome.areas:
			self.disable(source, sink)

	@property
	def winners(self):
		return self.connectome.winners

	@property
	def support(self):
		# TODO: Implement
		# Response: Performance/API
		return None

	@contextmanager
	def temporary_plasticity(self, mode: bool):
		original_plasticity: bool = self.connectome.plasticity
		self.connectome.plasticity = mode
		yield self
		self.connectome.plasticity = original_plasticity

	@contextmanager
	def freeze(self, freeze: bool = True):
		if not freeze:
			yield self
			return

		original_winners = {area: self.winners[area].copy() for area in self.recipe.areas}
		with self.temporary_plasticity(mode=False):
			yield self
		for area in self.recipe.areas:
			self.winners[area] = original_winners[area]

	def __enter__(self):
		current_ctx_stack: Dict[Union[BrainPart, Assembly], Optional[Brain]] = {}

		for area in self.recipe.areas:
			if 'brain' in area.bound_params:
				current_ctx_stack[area] = area.bound_params['brain']
			area.bind(brain=self)

		for assembly in self.recipe.assemblies:
			if 'brain' in assembly.bound_params:
				current_ctx_stack[assembly] = assembly.bound_params['brain']
			assembly.bind(brain=self)

		self.ctx_stack.append(current_ctx_stack)
		return self

	def __exit__(self, exc_type, exc_val, exc_tb):
		current_ctx_stack: Dict[Union[BrainPart, Assembly], Optional[Brain]] = self.ctx_stack.pop()

		for area in self.recipe.areas:
			area.unbind('brain')
			if area in current_ctx_stack:
				area.bind(brain=current_ctx_stack[area])

		for assembly in self.recipe.assemblies:
			assembly.unbind('brain')
			if assembly in current_ctx_stack:
				assembly.bind(brain=current_ctx_stack[assembly])
>>>>>>> 20035e85


def bake(recipe: BrainRecipe, p: float, connectome_cls: Type[AbstractConnectome],
         train_repeat: int = 10, effective_repeat: int = 3) -> Brain:
	"""Bakes a brain from a recipe, adds all relevant brain parts and performs the initialization sequence"""
	brain = Brain(connectome_cls(p), recipe=recipe, repeat=train_repeat)
	recipe.initialize_brain(brain)
	brain.repeat = effective_repeat
	return brain<|MERGE_RESOLUTION|>--- conflicted
+++ resolved
@@ -5,22 +5,16 @@
 from contextlib import contextmanager
 
 from assembly_calculus.brain.brain_recipe import BrainRecipe
-<<<<<<< HEAD
-from assembly_calculus.brain.components import BrainPart, Stimulus, Area
+from assembly_calculus.brain.components import BrainPart, Stimulus, Area, OutputArea
 from assembly_calculus.brain.connectome.abstract_connectome import AbstractConnectome
-=======
-from assembly_calculus.brain.components import BrainPart, Stimulus, Area, OutputArea
-from assembly_calculus.brain.connectome.abc_connectome import ABCConnectome
->>>>>>> 20035e85
 from assembly_calculus.utils import UniquelyIdentifiable
 
 
 if TYPE_CHECKING:
-	from assembly_calculus.assemblies import Assembly
+    from assembly_calculus.assemblies import Assembly
 
 
 class Brain(UniquelyIdentifiable):
-<<<<<<< HEAD
     """
     Represents a simulated brain, with it's connectome which holds the areas, stimuli, and all the synapse weights.
     The brain updates by selecting a subgraph of stimuli and areas, and activating only those connections.
@@ -36,12 +30,12 @@
     """
 
     def __init__(self, connectome: AbstractConnectome, recipe: BrainRecipe = None, repeat: int = 1):
-        # TODO: complete self.repeat's documentation
         '''
         :param connectome: the brain's connectome object, holding the areas, stimuli and the synapse weights.
         :param recipe: a BrainRecipe object describing a brain to be baked.
         :param repeat: ????
         '''
+        # TODO: complete self.repeat's documentation
         super(Brain, self).__init__()
         self.repeat = repeat
         self.recipe = recipe or BrainRecipe()
@@ -59,7 +53,10 @@
     # TODO 6: this function is confusing: it depends on `replace` state, behaves differently if `subconnectome` is None or not,
     # TODO 6: performs a merge operation between `active_connectome` and `subconnectome`, and returns an undefined value.
     # TODO 6: please make it clearer and simplify the logic
-    def next_round(self, subconnectome: Dict[BrainPart, Set[BrainPart]] = None, replace: bool = True, iterations: int = 1):
+    # TODO: Change the name to fire
+    # TODO: document well
+    def next_round(self, subconnectome: Dict[BrainPart, Set[BrainPart]] = None, replace: bool = True, iterations: int = 1,
+                   override_winners: Dict[Area, List[int]] = None, enable_plasticity: bool = True):
         if replace:
             _active_connectome = subconnectome
         else:
@@ -70,7 +67,8 @@
                     _active_connectome[source].add(dest)
 
         for _ in range(iterations):
-            self.connectome.fire(_active_connectome)
+            self.connectome.fire(_active_connectome, override_winners=override_winners,
+                                 enable_plasticity=enable_plasticity)
 
     def add_area(self, area: Area):
         self.recipe.append(area)
@@ -165,159 +163,12 @@
             assembly.unbind('brain')
             if assembly in current_ctx_stack:
                 assembly.bind(brain=current_ctx_stack[assembly])
-=======
-	"""
-	Represents a simulated brain, with it's connectome which holds the areas, stimuli, and all the synapse weights.
-	The brain updates by selecting a subgraph of stimuli and areas, and activating only those connections.
-	The brain object works with a general connectome, which export an unified api for how the connections between the
-	parts of the brain should be used. In case of need, one should extend the connectome API as he would like to make
-	the implementation of the brain easier/better. Note that the brain implementation shouldn't depends on the
-	underlying implementation of the connectome.
-
-	Attributes:
-		connectome: The full connectome of the brain, hold all the connections between the brain parts.
-		active_connectome: The current active subconnectome of the brain. Gives a nice way of supporting inhibit, disinhibit.
-
-	"""
-
-	def __init__(self, connectome: ABCConnectome, recipe: BrainRecipe = None, repeat: int = 1):
-		# TODO: document __init__ parameters
-		# Response: TM Team
-		super(Brain, self).__init__()
-		self.repeat = repeat
-		self.recipe = recipe or BrainRecipe()
-		self.connectome: ABCConnectome = connectome
-		self.active_connectome: Dict[BrainPart, Set[BrainPart]] = defaultdict(lambda: set())
-		self.ctx_stack: List[Dict[Union[BrainPart, Assembly], Optional[Brain]]] = []
-
-		for area in self.recipe.areas:
-			self.add_area(area)
-
-		for stimulus in self.recipe.stimuli:
-			self.add_stimulus(stimulus)
-
-	# TODO: make uniform use of type hints (if exists in some functions, add to all functions)
-	# TODO 2: `subconnectome` is never passed as None, is this option relevant?
-	# TODO 6: this function is confusing: it depends on `replace` state, behaves differently if `subconnectome` is None or not,
-	# TODO 6: performs a merge operation between `active_connectome` and `subconnectome`, and returns an undefined value.
-	# TODO 6: please make it clearer and simplify the logic
-	# TODO 7: change replace to flag
-	def next_round(self, subconnectome=None, replace=True, iterations=1,
-	               override_winners: Dict[Area, List[int]] = None, enable_plasticity: bool = True):
-		# TODO 3: make next statement clearer
-		if replace or subconnectome is None:
-			_active_connectome = subconnectome or self.active_connectome
-		else:
-			_active_connectome = self.active_connectome.copy()
-			_active_connectome.update(subconnectome)
-
-		result = None
-		for _ in range(iterations):
-			self.connectome.project(_active_connectome, override_winners=override_winners,
-			                        enable_plasticity=enable_plasticity)
-		# TODO 5: `project` in `Connectome` class has no `return` - what is expected to be returned here?
-		return result
-
-	def add_area(self, area: Area):
-		self.recipe.append(area)
-		self.connectome.add_area(area)
-		self.enable(area, area)
-
-	def add_stimulus(self, stimulus: Stimulus):
-		self.recipe.append(stimulus)
-		self.connectome.add_stimulus(stimulus)
-
-	def enable(self, source: BrainPart, dest: BrainPart = None):
-		"""
-		# TODO: "inhibit" means to disable connections
-		Inhibit connection between two brain parts (i.e. activate it).
-		If dest is None then all connections from the source are inhibited.
-		:param source: The source brain part of the connection.
-		:param dest: The destination brain part of the connection.
-		"""
-		if dest is not None:
-			self.active_connectome[source].add(dest)
-			return
-		for sink in self.connectome.areas + self.connectome.stimuli:
-			self.enable(source, sink)
-
-	def disable(self, source: BrainPart, dest: BrainPart = None):
-		"""
-		Disinhibit connection between two brain parts (i.e. deactivate it).
-		If dest is None then all connections from the source are disinhibited.
-		:param source: The source brain part of the connection.
-		:param dest: The destination brain part of the connection.
-		"""
-		if dest is not None:
-			self.active_connectome[source].discard(dest)
-			return
-		for sink in self.connectome.areas:
-			self.disable(source, sink)
-
-	@property
-	def winners(self):
-		return self.connectome.winners
-
-	@property
-	def support(self):
-		# TODO: Implement
-		# Response: Performance/API
-		return None
-
-	@contextmanager
-	def temporary_plasticity(self, mode: bool):
-		original_plasticity: bool = self.connectome.plasticity
-		self.connectome.plasticity = mode
-		yield self
-		self.connectome.plasticity = original_plasticity
-
-	@contextmanager
-	def freeze(self, freeze: bool = True):
-		if not freeze:
-			yield self
-			return
-
-		original_winners = {area: self.winners[area].copy() for area in self.recipe.areas}
-		with self.temporary_plasticity(mode=False):
-			yield self
-		for area in self.recipe.areas:
-			self.winners[area] = original_winners[area]
-
-	def __enter__(self):
-		current_ctx_stack: Dict[Union[BrainPart, Assembly], Optional[Brain]] = {}
-
-		for area in self.recipe.areas:
-			if 'brain' in area.bound_params:
-				current_ctx_stack[area] = area.bound_params['brain']
-			area.bind(brain=self)
-
-		for assembly in self.recipe.assemblies:
-			if 'brain' in assembly.bound_params:
-				current_ctx_stack[assembly] = assembly.bound_params['brain']
-			assembly.bind(brain=self)
-
-		self.ctx_stack.append(current_ctx_stack)
-		return self
-
-	def __exit__(self, exc_type, exc_val, exc_tb):
-		current_ctx_stack: Dict[Union[BrainPart, Assembly], Optional[Brain]] = self.ctx_stack.pop()
-
-		for area in self.recipe.areas:
-			area.unbind('brain')
-			if area in current_ctx_stack:
-				area.bind(brain=current_ctx_stack[area])
-
-		for assembly in self.recipe.assemblies:
-			assembly.unbind('brain')
-			if assembly in current_ctx_stack:
-				assembly.bind(brain=current_ctx_stack[assembly])
->>>>>>> 20035e85
 
 
 def bake(recipe: BrainRecipe, p: float, connectome_cls: Type[AbstractConnectome],
          train_repeat: int = 10, effective_repeat: int = 3) -> Brain:
-	"""Bakes a brain from a recipe, adds all relevant brain parts and performs the initialization sequence"""
-	brain = Brain(connectome_cls(p), recipe=recipe, repeat=train_repeat)
-	recipe.initialize_brain(brain)
-	brain.repeat = effective_repeat
-	return brain+    """Bakes a brain from a recipe, adds all relevant brain parts and performs the initialization sequence"""
+    brain = Brain(connectome_cls(p), recipe=recipe, repeat=train_repeat)
+    recipe.initialize_brain(brain)
+    brain.repeat = effective_repeat
+    return brain