--- conflicted
+++ resolved
@@ -16,15 +16,12 @@
 
         return obj
 
-<<<<<<< HEAD
 
-=======
 # TODO: this class is used in many places, but `uid` is given only in Assembly.
 # TODO: what is the purpose of usage in the other places?
 # Response: UniquelyIdentifiable implements hash as id, and allows comparison.
 # This is the default implementation but it is better to be explicit
 # TODO 2: document the intended use or give a good use example
->>>>>>> 6184da1b
 class UniquelyIdentifiable(RememberInitName, metaclass=NoInitMeta):
     """
     This class represents objects that are uniquely identifiable, objects that should be identified by instance
