--- conflicted
+++ resolved
@@ -3,15 +3,9 @@
 
 from typing import Iterable, Union, Tuple, TYPE_CHECKING, Set, Optional, Dict
 
-<<<<<<< HEAD
-from .assembly_identifier import AssemblyIdentifier
-from .assembly_readers.recursive_identifier import RecursiveIdentifier
-from ..utils import Recordable, ImplicitResolution, Bindable, UniquelyIdentifiable
-=======
 from .reader import Reader
 from .assembly_readers.read_recursive import ReadRecursive
 from ..utils import Recordable, ImplicitResolution, Bindable, UniquelyIdentifiable, set_hash
->>>>>>> ac42b4d9
 from ..brain import Stimulus, Area
 from .utils import util_merge, util_associate, union
 
@@ -119,19 +113,19 @@
     This class implements basic operations on assemblies (project, reciprocal_project,
     merge and associate) by using a reader object, which interacts with the brain directly.
     """
-    _default_assembly_identifier: AssemblyIdentifier = RecursiveIdentifier
+    _default_reader: Reader = ReadRecursive
 
     def __new__(cls, parents: Iterable[Projectable], area: Area, initial_recipes: Iterable[BrainRecipe] = None,
                 reader: str = 'default'):
         return UniquelyIdentifiable.__new__(cls, uid=hash((area, set_hash(parents))))
 
     def __init__(self, parents: Iterable[Projectable], area: Area,
-                 initial_recipes: Iterable[BrainRecipe] = None, assembly_identifier: AssemblyIdentifier = None):
+                 initial_recipes: Iterable[BrainRecipe] = None, reader: Reader = None):
         """
         :param parents: the Assemblies and/or Stimuli that were used to create the assembly
         :param area: an Area where the Assembly "lives"
         :param initial_recipes: an iterable containing every BrainRecipe in which the assembly appears
-        :param assembly_identifier: name of a read driver pulled from assembly_readers. defaults to 'default'
+        :param reader: name of a read driver pulled from assembly_readers. defaults to 'default'
         """
 
         # We hash an assembly using its parents (sorted by id) and area
@@ -140,28 +134,23 @@
 
         self.parents: Tuple[Projectable, ...] = tuple(parents)
         self.area: Area = area
-        self._assembly_identifier = assembly_identifier
+        self._reader = reader
         self.appears_in: Set[BrainRecipe] = set(initial_recipes or [])
         for recipe in self.appears_in:
             recipe.append(self)
 
     @property
-<<<<<<< HEAD
-    def assembly_identifier(self) -> AssemblyIdentifier:
-        return self._assembly_identifier or Assembly._default_assembly_identifier
-=======
     def reader(self) -> Reader:
         # property decorator means we can access this as assembly.reader
         return self._reader or Assembly._default_reader
->>>>>>> ac42b4d9
 
     @staticmethod
     def set_default_reader(reader):
-        Assembly._default_assembly_identifier = reader
-
-    def representative_neurons(self, preserve_brain=False, *, brain: Brain) -> Set[int, ...]:
+        Assembly._default_reader = reader
+
+    def representative_neuron(self, preserve_brain=False, *, brain: Brain) -> Set[int, ...]:
         # TODO: Change name of Reader to Identifier???
-        return set(self.assembly_identifier.representative_neurons(self, preserve_brain=preserve_brain, brain=brain))
+        return set(self.reader.read(self, preserve_brain=preserve_brain, brain=brain))
 
     @staticmethod
     def read(area: Area, *, brain: Brain):
@@ -171,13 +160,20 @@
         for assembly in assemblies:
             # TODO: extract calculation to function with indicative name
             overlap[assembly] = len(
-<<<<<<< HEAD
-                set(brain.winners[area]) & set(assembly.representative_neurons(preserve_brain=True, brain=brain))) / area.k
-=======
                 set(brain.winners[area]) & set(
                     assembly.representative_neuron(preserve_brain=True, brain=brain))) / area.k
->>>>>>> ac42b4d9
         return max(overlap.keys(), key=lambda x: overlap[x])  # TODO: return None below some threshold
+
+    # TODO: Remove this (And in reader class)
+    def trigger_reader_update_hook(self, *, brain: Brain):
+        """
+        some read_drivers may want to be notified on certain changes
+        we support this by calling this private function in key places (like project)
+        which then triggers the hook in the reader (if it implements it)
+        :param brain:
+        :return:
+        """
+        self.reader.update_hook(self, brain=brain)
 
     def project(self, area: Area, *, brain: Brain = None) -> Assembly:
         """
@@ -190,37 +186,7 @@
         if not isinstance(area, Area):
             raise TypeError("Projection target must be an Area in the Brain")
 
-<<<<<<< HEAD
-        projected_assembly: Assembly = Assembly([self], area, initial_recipes=self.appears_in)
-        if brain is not None:
-            Assembly._activate_assemblies([self], brain=brain)
-            # TODO: Is this OK? (To Edo)
-            brain.winners[area] = list()
-            brain.next_round({self.area: [area], area: [area]}, replace=True, iterations=brain.repeat)
-            projected_assembly.trigger_reader_update_hook(brain=brain)
-
-        # TODO: calling `bind_like` manually is error-prone because someone can forget it. can you make a decorator or a more automated way to do it?
-        # Response: This is the standard path defined in the Bindable API,
-        #           And "automation" will be quite weird, anyway this is used only a couple of times, and only in internal API
-        projected_assembly.bind_like(self)
-        return projected_assembly
-
-    @staticmethod
-    def _activate_assemblies(assemblies, *, brain: Brain):
-        """to prevent code duplication, this function does the common thing
-        of taking a list of assemblies and creating a dictionary from area to neurons (of the
-        assemblies) to set as winners"""
-        # create a mapping from the areas to the neurons we want to fire
-        area_neuron_mapping = {ass.area: [] for ass in assemblies}
-        for ass in assemblies:
-            area_neuron_mapping[ass.area] = list(ass.representative_neurons(brain=brain))
-
-        # update winners for relevant areas in the connectome
-        for source in area_neuron_mapping.keys():
-            brain.winners[source] = area_neuron_mapping[source]
-=======
         return util_merge((self,), area, brain=brain)  # project was actually just this line
->>>>>>> ac42b4d9
 
     def __rshift__(self, target: Area):
         """
