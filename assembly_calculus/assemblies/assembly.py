from __future__ import annotations
# Allows forward declarations and such :)
from collections import defaultdict
from itertools import product, chain
from typing import Iterable, Union, Tuple, TYPE_CHECKING, Set, Type, Optional

from assembly_calculus.assemblies.assembly_sampler import AssemblySampler
from assembly_calculus.assemblies.assembly_samplers.recursive_sampler import RecursiveSampler
from assembly_calculus.utils import ImplicitResolution, Bindable, UniquelyIdentifiable, set_hash, attach_recording, record_method, \
    bindable_brain
from assembly_calculus.brain import Stimulus, Area
from assembly_calculus.assemblies.utils import union, activate, common_value

if TYPE_CHECKING:
    from assembly_calculus.brain import Brain
    from assembly_calculus.brain import BrainRecipe


<<<<<<< HEAD

=======
>>>>>>> 6184da1b
"""
Standard python 3.8 typing
Projectable is an umbrella type for regular assemblies 
and top level assemblies with no parents (i.e stimuli)
"""
Projectable = Union['Assembly', Stimulus]


"""
Magic constants
"""
PROJECT_REPEAT = 1
MERGE_REPEAT = 20
RECIPROCAL_PROJECT_REPEAT = MERGE_REPEAT
ASSOCIATE_REPEAT = 20


class AssemblySet(UniquelyIdentifiable):
    """
    Assembly tuple is used as an intermediate structure to support syntax such as
    assemblies merge (a1 | a2 | .. | a_n) >> area and other assemblies operations.
    """

    def __new__(cls, *assemblies):
        # We now allow AssemblyTuples to be unique by the hash of the tuple of the
        # sorted hashes of their content assemblies
        return UniquelyIdentifiable.__new__(cls, uid=set_hash(assemblies))

    def __init__(self, *assemblies: Assembly):
        """
        :param assemblies: The set of assemblies in the tuple
        """
        # Asserting tuple not empty, and that all object are projectable.
        if len(assemblies) == 0:
            raise IndexError("Assembly tuple is empty")

        if not all([isinstance(x, Assembly) or isinstance(x, Stimulus) for x in assemblies]):
            raise TypeError("Tried to initialize Assembly tuple with invalid object")

        UniquelyIdentifiable.__init__(self)
        # Remove duplicates
        self.assemblies: Tuple[Assembly, ...] = tuple(set(assemblies))

    def _merge_recording_resolver(self: AssemblySet, area: Area, **kwargs):
        return Bindable.bound_value('recording', *self)

    @record_method(_merge_recording_resolver, execute_anyway=True)
    @ImplicitResolution(brain=lambda self, area, **_: Bindable.bound_value('brain', *self))
    def merge(self, area: Area, *, brain: Brain = None) -> Assembly:
        """
        Creates strong bi-directional links between assemblies via an intermediate assembly located at area

        Can be used by user with >> or directly by:
        (ass1 | ass2).merge( ... ) or AssemblyTuple(list of assemblies).merge( ... )
        """
        if not isinstance(area, Area):
            raise ValueError("Project target must be an Area in the brain")

        merged_assembly = Assembly(self.assemblies, area,
                                   initial_recipes=set.intersection(*[x.appears_in for x in self]))
        if brain is not None:
            brain.winners[area] = list()
            all_parents = list(chain(*(assembly.parents for assembly in self)))
            activate(all_parents, brain=brain)

            subconnectome = defaultdict(lambda: set())
            for assembly in self:
                for parent in assembly.parents:
                    parent_area = parent if isinstance(parent, Stimulus) else parent.area
                    subconnectome[parent_area].add(assembly.area)

                subconnectome[assembly.area].add(area)
                subconnectome[area].add(assembly.area)

            brain.next_round(subconnectome=subconnectome, replace=True, iterations=brain.repeat * MERGE_REPEAT)

        merged_assembly.bind_like(*self)
        return merged_assembly

    def _associate_recording_resolver(self: AssemblySet, other: AssemblySet, **kwargs):
        return Bindable.bound_value('recording', *self, *other)

    @record_method(_associate_recording_resolver, execute_anyway=False)
    @ImplicitResolution(brain=lambda self, other, **_: Bindable.bound_value('brain', *self, *other))
    def associate(self, other: Optional[AssemblySet], *, brain: Brain):
        """
        Associates (causes overlap of representative_neurons to increase) assemblies in self with assemblies in other,
        can be thought of as performing associations (by activating all parents simultaneously)
         on all edges in the bipartite graph induced by self <-> other one-by-one.
        If other is None, performs association of self <-> self.

        As of now has no syntactic sugar, so use by:
        (... Left Side Assemblies ...).associate(... Right Side Assemblies ...)
        """
        if (area := common_value(*(assembly.area for assembly in (self | other)))) is None:
            raise ValueError("All assemblies must be in the same area for association")

        brain.winners[area] = list()
        pairs: Iterable[Tuple[Assembly, Assembly]] = product(self, other) if other is not None else product(self, self)
        for x, y in pairs:
            if x == y:
                # Skip associating assembly with self
                continue

            activate(x.parents + y.parents, brain=brain)

            parent_areas = {ass.area for ass in (x.parents + y.parents)}
            subconnectome = {parent_area: [area] for parent_area in parent_areas}
            # We compensate with more rounds, in order to avoid natural mixing (by removing self edge area: [area])
            brain.next_round(subconnectome=subconnectome, replace=True, iterations=brain.repeat * ASSOCIATE_REPEAT)

    def __rshift__(self, target_area: Area) -> Assembly:
        """
        In the context of assemblies, >> symbolizes merge.
        Example: (within a brain context) (a1 | a2 | a3)>>area

        :param target_area: the area we merge into
        :return: the new merged assembly
        """
        if not isinstance(target_area, Area):
            raise Exception("Assemblies must be merged onto an area")
        return self.merge(target_area)

    def __iter__(self):
        return iter(self.assemblies)

    __or__ = union  # we now support the | operator for both Assembly and AssemblyTuple objects.


@attach_recording
@bindable_brain.cls
class Assembly(UniquelyIdentifiable):
    """
    A representation of an assembly of neurons that can be binded to a specific brain
    in which it appears. An assembly is defined primarily by its parents - the assemblies
    and/or stimuli that were fired to create it.
    This class implements basic operations on assemblies (project, reciprocal_project,
    merge and associate) by using a AssemblySampler object, which interacts with the brain directly.
    """
    _default_sampler: Type[AssemblySampler] = RecursiveSampler

    def __new__(cls, parents: Iterable[Projectable], area: Area, initial_recipes: Iterable[BrainRecipe] = None,
                sampler: AssemblySampler = None):
        return UniquelyIdentifiable.__new__(cls, uid=hash((area, set_hash(parents))))

    def __init__(self, parents: Iterable[Projectable], area: Area,
                 initial_recipes: Iterable[BrainRecipe] = None, sampler: Type[AssemblySampler] = None):
        """
        :param parents: the Assemblies and/or Stimuli that were used to create the assembly
        :param area: an Area where the Assembly "lives"
        :param initial_recipes: an iterable containing every BrainRecipe in which the assembly appears
        :param sampler: a subclass of AssemblySampler that can sample what neurons should be fired in the next project
                        operation (which are the assemblies' representative neurons, used to perform read operations)
        """
        # We hash an assembly using its parents (sorted by id) and area
        # this way equivalent assemblies have the same id.
        UniquelyIdentifiable.__init__(self)

        self.parents: Tuple[Projectable, ...] = tuple(parents)
        self.area: Area = area
        self._sampler = sampler
        self.appears_in: Set[BrainRecipe] = set(initial_recipes or [])
        for recipe in self.appears_in:
            recipe.append(self)

    @property
    def sampler(self) -> Type[AssemblySampler]:
        # property decorator means we can access this as assembly.sampler
        return self._sampler or Assembly._default_sampler

    @staticmethod
    def set_default_sampler(sampler: Type[AssemblySampler]):
        """
        :param sampler: New default assembly sampler
        """
        Assembly._default_sampler = sampler

    @bindable_brain.method
    def sample_neurons(self, preserve_brain=False, *, brain: Brain) -> Set[int]:
        """
        :param preserve_brain: Boolean flag determining whether or not to have side effects on the brain
        :param brain: Brain from which to sample assembly
        :return: The set of neurons representing the assembly (at the current point of time)
        """
        return set(self.sampler.sample_neurons(self, preserve_brain=preserve_brain, brain=brain))

    @bindable_brain.property
    def representative_neurons(self, *, brain: Brain) -> Set[int]:
        return self.sample_neurons(preserve_brain=True, brain=brain)

    @record_method(execute_anyway=True)
    @bindable_brain.method
    def project(self, area: Area, *, brain: Brain = None) -> Assembly:
        """
        Projects an assembly into an area.
        :param brain: Should be supplied automatically by context (with brain / with recipe)
        :param area: the area in which the new assembly is going to be created
        :returns: resulting projected assembly
        """
        if not isinstance(area, Area):
            raise TypeError("Projection target must be an Area in the Brain")

        projected_assembly = Assembly([self], area, initial_recipes=self.appears_in)

        if brain is not None:
            activate([self], brain=brain)
            brain.winners[area] = list()
            brain.next_round(subconnectome={self.area: [area], area: [area]}, replace=True,
                             iterations=brain.repeat * PROJECT_REPEAT)

        projected_assembly.bind_like(self)
        return projected_assembly

    def __rshift__(self, target: Area) -> Assembly:
        """
        In the context of assemblies, >> represents project.
        Example: assembly >> Area
        :param target: the area into which we project
        :returns: the new assembly that was created
        """
        return self.project(target)

    @record_method(execute_anyway=False)
    @bindable_brain.method
    def reciprocal_project(self, area: Area, *, brain: Brain = None) -> Assembly:
        """
        Reciprocally projects an assembly into an area,
        creating a projected assembly with strong bi-directional links to the current one.
        example usage:
        b = a.reciprocal_project(someArea)
        (now b.area = someArea, and b and a are strongly linked)
        :param area: the area into which we project
        :param brain: Should be supplied automatically by context (with brain / with recipe)
        :returns: Resulting projected assembly
        """
        if not isinstance(area, Area):
            raise TypeError("Project target must be an Area in the brain")

        # To improve convergence rate we decided to first project (and stabilize assembly)
        # and only then begin doing a reciprocal project
        projected_assembly = self.project(area, brain=brain)
        if brain is not None:
            activate(self.parents, brain=brain)

            subconnectome = {
                **{(parent.area if isinstance(parent, Assembly) else parent): [self.area] for parent in self.parents},
                self.area: [area], area: [self.area]
            }
            brain.next_round(subconnectome=subconnectome, replace=True,
                             iterations=brain.repeat * RECIPROCAL_PROJECT_REPEAT)

        projected_assembly.bind_like(self)
        return projected_assembly

    def __lt__(self, other: Assembly):
        """
        Checks that other is a child assembly of self.
        :param other: the assembly we compare against
        """
        return isinstance(other, Assembly) and other in self.parents

    def __gt__(self, other: Assembly):
        """
        Checks if self is a child assembly of other.
        :param other: the assembly we compare against
        """
        return isinstance(other, Assembly) and self in other.parents

    def __repr__(self):
        return f"Assembly(parents=[%s], area=%s, sampler=%s)" %\
               (", ".join(parent.instance_name for parent in self.parents), self.area.instance_name,
                self.sampler.__name__)

    __or__ = union<|MERGE_RESOLUTION|>--- conflicted
+++ resolved
@@ -16,10 +16,6 @@
     from assembly_calculus.brain import BrainRecipe
 
 
-<<<<<<< HEAD
-
-=======
->>>>>>> 6184da1b
 """
 Standard python 3.8 typing
 Projectable is an umbrella type for regular assemblies 
