<<<<<<< HEAD
from .assembly import Assembly
from .utils import fire_many
=======
from .assembly import Assembly, Projectable
>>>>>>> 4ec1221f
<|MERGE_RESOLUTION|>--- conflicted
+++ resolved
@@ -1,6 +1,2 @@
-<<<<<<< HEAD
-from .assembly import Assembly
+from .assembly import Assembly, Projectable
 from .utils import fire_many
-=======
-from .assembly import Assembly, Projectable
->>>>>>> 4ec1221f
